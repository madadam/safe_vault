// Copyright 2015 MaidSafe.net limited
// This MaidSafe Software is licensed to you under (1) the MaidSafe.net Commercial License,
// version 1.0 or later, or (2) The General Public License (GPL), version 3, depending on which
// licence you accepted on initial access to the Software (the "Licences").
// By contributing code to the MaidSafe Software, or to this project generally, you agree to be
// bound by the terms of the MaidSafe Contributor Agreement, version 1.0, found in the root
// directory of this project at LICENSE, COPYING and CONTRIBUTOR respectively and also
// available at: http://www.maidsafe.net/licenses
// Unless required by applicable law or agreed to in writing, the MaidSafe Software distributed
// under the GPL Licence is distributed on an "AS IS" BASIS, WITHOUT WARRANTIES OR CONDITIONS
// OF ANY KIND, either express or implied.
// See the Licences for the specific language governing permissions and limitations relating to
// use of the MaidSafe
// Software.

#![allow(dead_code)]

use chunk_store::ChunkStore;
<<<<<<< HEAD
use routing::types::{DhtId};
=======
use routing::NameType;
>>>>>>> fbb92e64
use routing;
use maidsafe_types;
use routing::sendable::Sendable;
use cbor::{ Decoder};


pub struct PmidNode {
  chunk_store_ : ChunkStore
}

impl PmidNode {
  pub fn new() -> PmidNode {
    PmidNode { chunk_store_: ChunkStore::with_max_disk_usage(1073741824), } // TODO adjustable max_disk_space
  }

  pub fn handle_get(&self, name: NameType) ->Result<routing::Action, routing::RoutingError> {
    let data = self.chunk_store_.get(name);
    if data.len() == 0 {
      return Err(routing::RoutingError::NoData);
    }
    Ok(routing::Action::Reply(data))
  }

  pub fn handle_put(&mut self, data : Vec<u8>) ->Result<routing::Action, routing::RoutingError> {
    let mut data_name : NameType;
    let mut d = Decoder::from_bytes(&data[..]);
    let payload: maidsafe_types::Payload = d.decode().next().unwrap().unwrap();
    match payload.get_type_tag() {
      maidsafe_types::PayloadTypeTag::ImmutableData => {
        data_name = payload.get_data::<maidsafe_types::ImmutableData>().name();
      }
      maidsafe_types::PayloadTypeTag::PublicMaid => {
        data_name = payload.get_data::<maidsafe_types::PublicMaid>().name();
      }
      maidsafe_types::PayloadTypeTag::PublicAnMaid => {
        data_name = payload.get_data::<maidsafe_types::PublicAnMaid>().name();
      }
      _ => return Err(routing::RoutingError::InvalidRequest)
    }
    // the type_tag needs to be stored as well
    self.chunk_store_.put(data_name, data);
    return Err(routing::RoutingError::Success);
  }

}
<<<<<<< HEAD


#[cfg(test)]
mod test {
  extern crate cbor;
  extern crate maidsafe_types;
  extern crate routing;

  use super::{PmidNode};
  use maidsafe_types::*;
  use routing::types::DhtId;
  use routing::types::array_as_vector;
  use routing::message_interface::MessageInterface;

  #[test]
  fn handle_put_get() {
    let mut pmid_node = super::PmidNode::new();
    let value = routing::types::generate_random_vec_u8(1024);
    let data = ImmutableData::new(value);
    let payload = Payload::new(PayloadTypeTag::ImmutableData, &data);
    let mut encoder = cbor::Encoder::from_memory();
    let encode_result = encoder.encode(&[&payload]);
    assert_eq!(encode_result.is_ok(), true);

    let put_result = pmid_node.handle_put(array_as_vector(encoder.as_bytes()));
    assert_eq!(put_result.is_err(), true);
    match put_result.err().unwrap() {
      routing::RoutingError::Success => { }
      _ => panic!("Unexpected"),
    }

    let get_result = pmid_node.handle_get(DhtId::new(&data.get_name().get_id()));
    assert_eq!(get_result.is_err(), false);
    match get_result.ok().unwrap() {
        routing::Action::Reply(ref x) => {
            let mut d = cbor::Decoder::from_bytes(&x[..]);
            let obj_after: Payload = d.decode().next().unwrap().unwrap();
            assert_eq!(obj_after.get_type_tag(), PayloadTypeTag::ImmutableData);
            let data_after = obj_after.get_data::<maidsafe_types::ImmutableData>();
            assert_eq!(data.get_name().0.to_vec(), data_after.get_name().0.to_vec());
            assert_eq!(data.get_value(), data_after.get_value());
        },
        _ => panic!("Unexpected"),
    }
  }
}
=======
//
// #[cfg(test)]
// mod test {
//   extern crate cbor;
//   extern crate maidsafe_types;
//   extern crate routing;
//   use super::*;
//   use self::maidsafe_types::*;
//   use self::maidsafe_types::traits::RoutingTrait;
//   use self::routing::types::NameType;
//   use self::routing::types::array_as_vector;
//
//   #[test]
//   fn handle_put_get() {
//     let mut pmid_node = super::PmidNode::new();
//     let name = NameType([3u8; 64]);
//     let value = routing::types::generate_random_vec_u8(1024);
//     let data = ImmutableData::new(value);
//     let payload = Payload::new(PayloadTypeTag::ImmutableData, &data);
//     let mut encoder = cbor::Encoder::from_memory();
//     let encode_result = encoder.encode(&[&payload]);
//     assert_eq!(encode_result.is_ok(), true);
//
//     let put_result = pmid_node.handle_put(array_as_vector(encoder.as_bytes()));
//     assert_eq!(put_result.is_err(), true);
//     match put_result.err().unwrap() {
//       routing::RoutingError::Success => { }
//       _ => panic!("Unexpected"),
//     }
//
//     let get_result = pmid_node.handle_get(NameType::new(&name.0));
//     assert_eq!(get_result.is_err(), false);
//     match get_result.ok().unwrap() {
//         routing::Action::Reply(ref x) => {
//             let mut d = cbor::Decoder::from_bytes(&x[..]);
//             let obj_after: Payload = d.decode().next().unwrap().unwrap();
//             assert_eq!(obj_after.get_type_tag(), PayloadTypeTag::ImmutableData);
//             let data_after = obj_after.get_data::<maidsafe_types::ImmutableData>();
//             assert_eq!(data.get_name().0.to_vec(), data_after.get_name().0.to_vec());
//             assert_eq!(data.get_value(), data_after.get_value());
//         },
//         _ => panic!("Unexpected"),
//     }
//   }
// }
>>>>>>> fbb92e64
<|MERGE_RESOLUTION|>--- conflicted
+++ resolved
@@ -16,11 +16,7 @@
 #![allow(dead_code)]
 
 use chunk_store::ChunkStore;
-<<<<<<< HEAD
-use routing::types::{DhtId};
-=======
 use routing::NameType;
->>>>>>> fbb92e64
 use routing;
 use maidsafe_types;
 use routing::sendable::Sendable;
@@ -66,54 +62,6 @@
   }
 
 }
-<<<<<<< HEAD
-
-
-#[cfg(test)]
-mod test {
-  extern crate cbor;
-  extern crate maidsafe_types;
-  extern crate routing;
-
-  use super::{PmidNode};
-  use maidsafe_types::*;
-  use routing::types::DhtId;
-  use routing::types::array_as_vector;
-  use routing::message_interface::MessageInterface;
-
-  #[test]
-  fn handle_put_get() {
-    let mut pmid_node = super::PmidNode::new();
-    let value = routing::types::generate_random_vec_u8(1024);
-    let data = ImmutableData::new(value);
-    let payload = Payload::new(PayloadTypeTag::ImmutableData, &data);
-    let mut encoder = cbor::Encoder::from_memory();
-    let encode_result = encoder.encode(&[&payload]);
-    assert_eq!(encode_result.is_ok(), true);
-
-    let put_result = pmid_node.handle_put(array_as_vector(encoder.as_bytes()));
-    assert_eq!(put_result.is_err(), true);
-    match put_result.err().unwrap() {
-      routing::RoutingError::Success => { }
-      _ => panic!("Unexpected"),
-    }
-
-    let get_result = pmid_node.handle_get(DhtId::new(&data.get_name().get_id()));
-    assert_eq!(get_result.is_err(), false);
-    match get_result.ok().unwrap() {
-        routing::Action::Reply(ref x) => {
-            let mut d = cbor::Decoder::from_bytes(&x[..]);
-            let obj_after: Payload = d.decode().next().unwrap().unwrap();
-            assert_eq!(obj_after.get_type_tag(), PayloadTypeTag::ImmutableData);
-            let data_after = obj_after.get_data::<maidsafe_types::ImmutableData>();
-            assert_eq!(data.get_name().0.to_vec(), data_after.get_name().0.to_vec());
-            assert_eq!(data.get_value(), data_after.get_value());
-        },
-        _ => panic!("Unexpected"),
-    }
-  }
-}
-=======
 //
 // #[cfg(test)]
 // mod test {
@@ -158,5 +106,4 @@
 //         _ => panic!("Unexpected"),
 //     }
 //   }
-// }
->>>>>>> fbb92e64
+// }