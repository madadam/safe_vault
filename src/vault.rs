// Copyright 2015 MaidSafe.net limited.
//
// This SAFE Network Software is licensed to you under (1) the MaidSafe.net Commercial License,
// version 1.0 or later, or (2) The General Public License (GPL), version 3, depending on which
// licence you accepted on initial access to the Software (the "Licences").
//
// By contributing code to the SAFE Network Software, or to this project generally, you agree to be
// bound by the terms of the MaidSafe Contributor Agreement, version 1.0.  This, along with the
// Licenses can be found in the root directory of this project at LICENSE, COPYING and CONTRIBUTOR.
//
// Unless required by applicable law or agreed to in writing, the SAFE Network Software distributed
// under the GPL Licence is distributed on an "AS IS" BASIS, WITHOUT WARRANTIES OR CONDITIONS OF ANY
// KIND, either express or implied.
//
// Please review the Licences for the specific language governing permissions and limitations
// relating to use of the SAFE Network Software.

<<<<<<< HEAD
use error::InternalError;
=======
use ctrlc::CtrlC;
>>>>>>> c2ff06c3
use maidsafe_utilities::serialisation::deserialise;
use routing::{Authority, Data, DataRequest, Event, MessageId, RequestContent, RequestMessage, ResponseContent,
              ResponseMessage};
use std::sync::{Arc, Mutex};
use std::sync::mpsc::{self, Receiver, Sender};
use std::thread;
use xor_name::XorName;

use error::Error;
use personas::immutable_data_manager::ImmutableDataManager;
use personas::maid_manager::MaidManager;
use personas::pmid_manager::PmidManager;
use personas::pmid_node::PmidNode;
use personas::structured_data_manager::StructuredDataManager;
use types::{Refresh, RefreshValue};

#[cfg(not(all(test, feature = "use-mock-routing")))]
pub type RoutingNode = ::routing::Node;

#[cfg(all(test, feature = "use-mock-routing"))]
pub type RoutingNode = ::mock_routing::MockRoutingNode;

#[allow(unused)]
/// Main struct to hold all personas and Routing instance
pub struct Vault {
    immutable_data_manager: ImmutableDataManager,
    maid_manager: MaidManager,
    pmid_manager: PmidManager,
    pmid_node: PmidNode,
    structured_data_manager: StructuredDataManager,
    stop_receiver: Option<Receiver<()>>,
    app_event_sender: Option<Sender<Event>>,
}

impl Vault {
    pub fn run() {
        let (stop_sender, stop_receiver) = mpsc::channel();

        // Handle Ctrl+C to properly stop the vault instance.
        // TODO: this should probably be moved over to main.
        CtrlC::set_handler(move || {
            let _ = stop_sender.send(());
        });

        // TODO - Keep retrying to construct new Vault until returns Ok() rather than using unwrap?
        let _ = unwrap_result!(Vault::new(None, stop_receiver).do_run());
    }

    fn new(app_event_sender: Option<Sender<Event>>, stop_receiver: Receiver<()>) -> Vault {
        ::sodiumoxide::init();

        Vault {
            immutable_data_manager: ImmutableDataManager::new(),
            maid_manager: MaidManager::new(),
            pmid_manager: PmidManager::new(),
            pmid_node: PmidNode::new(),
            structured_data_manager: StructuredDataManager::new(),
            stop_receiver: Some(stop_receiver),
            app_event_sender: app_event_sender,
        }
    }

    fn do_run(&mut self) -> Result<(), Error> {
        let (routing_sender, routing_receiver) = mpsc::channel();

        let routing_node = try!(RoutingNode::new(routing_sender));
        let routing_node1 = Arc::new(Mutex::new(Some(routing_node)));
        let routing_node2 = routing_node1.clone();

        // Take the stop_receiver from self, so we can move it into the stop
        // thread;
        let stop_receiver = self.stop_receiver.take().unwrap();

        // Listen for stop event and destroy the routing node if one is
        // received. Destroying it will close the routing event channel,
        // stopping the main event loop.
        let stop_thread_handle = thread::spawn(move || {
            let _ = stop_receiver.recv();
            let _ = routing_node1.lock().unwrap().take();

            stop_receiver
        });

        for event in routing_receiver.iter() {
            let routing_node = routing_node2.lock().unwrap();

            if routing_node.is_none() {
                break;
            }

            let routing_node = routing_node.as_ref().unwrap();

            info!("Vault {} received an event from routing: {:?}",
                  unwrap_result!(routing_node.name()),
                  event);

            let _ = self.app_event_sender
                        .clone()
                        .and_then(|sender| Some(sender.send(event.clone())));

            match event {
                Event::Request(request) => self.on_request(routing_node, request),
                Event::Response(response) => self.on_response(routing_node, response),
                Event::Churn{ id, lost_close_node } => self.on_churn(routing_node, id, lost_close_node),
                Event::Connected => self.on_connected(),
            }
        }

        // Return the stop_receiver back to self, in case we want to call do_run again.
        self.stop_receiver = Some(stop_thread_handle.join().unwrap());

        Ok(())
    }

<<<<<<< HEAD
    fn on_request(&mut self, request: RequestMessage) {
        if let Err(error) = match (&request.src, &request.dst, &request.content) {
=======
    fn on_request(&mut self, routing_node: &RoutingNode, request: RequestMessage) {
        match (&request.src, &request.dst, &request.content) {
>>>>>>> c2ff06c3
            // ================== Get ==================
            (&Authority::Client{ .. },
             &Authority::NaeManager(_),
             &RequestContent::Get(DataRequest::ImmutableData(_, _), _)) => {
                self.immutable_data_manager.handle_get(routing_node, &request)
            }
            (&Authority::Client{ .. },
             &Authority::NaeManager(_),
             &RequestContent::Get(DataRequest::StructuredData(_, _), _)) => {
                self.structured_data_manager.handle_get(routing_node, &request)
            }
            (&Authority::NaeManager(_),
             &Authority::ManagedNode(_),
             &RequestContent::Get(DataRequest::ImmutableData(_, _), _)) => {
                self.pmid_node.handle_get(routing_node, &request)
            }
            // ================== Put ==================
            (&Authority::Client{ .. },
             &Authority::ClientManager(_),
             &RequestContent::Put(Data::ImmutableData(_), _)) |
            (&Authority::Client{ .. },
             &Authority::ClientManager(_),
             &RequestContent::Put(Data::StructuredData(_), _)) => {
                self.maid_manager.handle_put(routing_node, &request)
            }
            (&Authority::ClientManager(_),
             &Authority::NaeManager(_),
             &RequestContent::Put(Data::ImmutableData(ref data), ref message_id)) => {
                self.immutable_data_manager.handle_put(routing_node, data, message_id)
            }
            (&Authority::ClientManager(_),
             &Authority::NaeManager(_),
             &RequestContent::Put(Data::StructuredData(_), _)) => self.structured_data_manager.handle_put(&self.routing_node, &request),
            (&Authority::NaeManager(_),
             &Authority::NodeManager(pmid_node_name),
             &RequestContent::Put(Data::ImmutableData(ref data), ref message_id)) => {
                self.pmid_manager.handle_put(routing_node, data, message_id, pmid_node_name)
            }
            (&Authority::NodeManager(_),
             &Authority::ManagedNode(_),
             &RequestContent::Put(Data::ImmutableData(_), _)) => {
                self.pmid_node.handle_put(routing_node, &request)
            }
            // ================== Post ==================
            (&Authority::Client{ .. },
             &Authority::NaeManager(_),
             &RequestContent::Post(Data::StructuredData(_), _)) => self.structured_data_manager.handle_post(&request),
            // ================== Delete ==================
            (_, _, &RequestContent::Delete(_, _)) => unimplemented!(),
            // ================== Refresh ==================
            (src, dst, &RequestContent::Refresh(ref serialised_refresh)) => {
                self.on_refresh(src, dst, serialised_refresh)
            }
            // ================== Invalid Request ==================
            _ => error!("Unexpected request {:?}", request),
        } {
            warn!("Failed to handle request: {:?}", error);
        }
    }

    fn on_response(&mut self, routing_node: &RoutingNode, response: ResponseMessage) {
        match (&response.src, &response.dst, &response.content) {
            // ================== GetSuccess ==================
            (&Authority::ManagedNode(_),
             &Authority::NaeManager(_),
             &ResponseContent::GetSuccess(Data::ImmutableData(_), _)) => {
                self.immutable_data_manager.handle_get_success(routing_node, &response)
            }
            // ================== GetFailure ==================
            (&Authority::ManagedNode(pmid_node_name),
             &Authority::NaeManager(_),
             &ResponseContent::GetFailure{ ref id, ref request, ref external_error_indicator }) => {
                self.immutable_data_manager
                    .handle_get_failure(pmid_node_name, id, request, external_error_indicator)
            }
            // ================== PutSuccess ==================
            (&Authority::NaeManager(_),
             &Authority::ClientManager(_),
             &ResponseContent::PutSuccess(_, message_id)) => {
                self.maid_manager.handle_put_success(&self.routing_node, &response)
            }
            // ================== PutFailure ==================
            (&Authority::NaeManager(_),
             &Authority::ClientManager(_),
             &ResponseContent::PutFailure{ ref id, ref external_error_indicator, .. }) => {
                self.maid_manager.handle_put_failure(&self.routing_node, id, external_error_indicator)
            }
            // ================== Invalid Response ==================
            _ => error!("Unexpected response {:?}", response),
        }
    }

    fn on_churn(&mut self, routing_node: &RoutingNode,
                churn_event_id: MessageId, lost_close_node: Option<XorName>) {
        self.maid_manager.handle_churn(routing_node, &churn_event_id);
        self.immutable_data_manager.handle_churn(routing_node, &churn_event_id, lost_close_node);
        self.structured_data_manager.handle_churn(routing_node, &churn_event_id);
        self.pmid_manager.handle_churn(routing_node, &churn_event_id);
    }

    fn on_connected(&self) {
        // TODO: what is expected to be done here?
        debug!("Vault connected");
        // assert_eq!(kademlia_routing_table::GROUP_SIZE, self.immutable_data_manager.nodes_in_table_len());
    }

    fn on_refresh(&mut self, src: &Authority, dst: &Authority, serialised_refresh: &Vec<u8>) {
        let refresh = match deserialise::<Refresh>(serialised_refresh) {
            Ok(content) => content,
            Err(error) => {
                debug!("Failed to parse refresh request: {:?}", error);
                return;
            }
        };
        match (src, dst, refresh.value) {
            (&Authority::ClientManager(_),
             &Authority::ClientManager(_),
             RefreshValue::MaidManager(account)) => self.maid_manager.handle_refresh(refresh.name, account),
            (&Authority::NaeManager(_),
             &Authority::NaeManager(_),
             RefreshValue::ImmutableDataManager(account)) => {
                self.immutable_data_manager.handle_refresh(refresh.name, account)
            }
            (&Authority::NaeManager(_),
             &Authority::NaeManager(_),
             RefreshValue::StructuredDataManager(structured_data)) => {
                self.structured_data_manager.handle_refresh(structured_data)
            }
            (&Authority::NodeManager(_),
             &Authority::NodeManager(_),
             RefreshValue::PmidManager(account)) => self.pmid_manager.handle_refresh(refresh.name, account),
            _ => error!("Unexpected refresh from {:?} to {:?}", src, dst),
        }
    }
}



#[cfg(all(test, not(feature = "use-mock-routing")))]
mod test {
    use super::*;
    use kademlia_routing_table::GROUP_SIZE;
    use maidsafe_utilities::log;
    use personas::immutable_data_manager;
    use rand::random;
    use routing::{Authority, Data, DataRequest, Event, FullId, ImmutableData, ImmutableDataType, RequestContent,
                  RequestMessage, ResponseContent, ResponseMessage, StructuredData};
    use routing::Client as RoutingClient;
    use std::sync::mpsc::{self, Receiver, Sender};
    use std::thread::{self, JoinHandle};
    use time::{Duration, SteadyTime};
    use utils::generate_random_vec_u8;
    use xor_name::XorName;

    struct VaultComms {
        notifier: Receiver<(Event)>,
        killer: Sender<()>,
        join_handle: Option<JoinHandle<()>>,
    }

    impl VaultComms {
        fn new(index: usize) -> VaultComms {
            println!("Starting vault {}", index);
            let (event_sender, event_receiver) = mpsc::channel();
            let (stop_sender, stop_receiver) = mpsc::channel();

            let mut vault = Vault::new(Some(event_sender), stop_receiver);
            let join_handle = Some(unwrap_result!(thread::Builder::new()
                                                      .name(format!("Vault {} worker", index))
                                                      .spawn(move || unwrap_result!(vault.do_run()))));
            let vault_comms = VaultComms {
                notifier: event_receiver,
                killer: stop_sender,
                join_handle: join_handle,
            };
            let mut temp_comms = vec![vault_comms];
            let _ = unwrap_result!(wait_for_hits(&temp_comms,
                                                 10,
                                                 index,
                                                 ::time::Duration::seconds(10 * (index + 1) as i64)));
            temp_comms.remove(0)
        }

        fn stop(&mut self) {
            let _ = self.killer.send(());
            if let Some(join_handle) = self.join_handle.take() {
                unwrap_result!(join_handle.join());
            }
        }
    }

    struct Client {
        routing: RoutingClient,
        receiver: ::std::sync::mpsc::Receiver<Data>,
        name: XorName,
    }

    impl Client {
        fn new() -> Client {
            let client_receiving = |routing_receiver: Receiver<Event>,
                                    network_event_sender: Sender<Event>,
                                    client_sender: Sender<Data>| {
                let _ = thread::spawn(move || {
                    while let Ok(event) = routing_receiver.recv() {
                        match event {
                            Event::Request(request) => panic!("Received {:?}", request),
                            Event::Response(response) => {
                                info!("Received {:?}", response);
                                match response {
                                    ResponseMessage{ content: ResponseContent::GetSuccess(data, _), .. } => {
                                        let _ = client_sender.send(data);
                                    }
                                    _ => panic!("not expected!"),
                                }
                            }
                            Event::Churn{ .. } => info!("client received a churn"),
                            Event::Connected => unwrap_result!(network_event_sender.send(Event::Connected)),
                        };
                    }
                });
            };
            let (routing_sender, routing_receiver) = mpsc::channel();
            let (network_event_sender, network_event_receiver) = mpsc::channel();
            let (data_sender, data_receiver) = mpsc::channel();
            let _ = client_receiving(routing_receiver, network_event_sender, data_sender);

            let id = FullId::new();
            let client_name = id.public_id().name().clone();
            let client_routing = unwrap_result!(RoutingClient::new(routing_sender, Some(id)));
            let starting_time = SteadyTime::now();
            let time_limit = Duration::minutes(1);
            loop {
                match network_event_receiver.try_recv() {
                    Ok(Event::Connected) => break,
                    Err(_) => (),
                    _ => panic!("Failed to connect"),
                }
                ::std::thread::sleep(::std::time::Duration::from_millis(100));
                if starting_time + time_limit < ::time::SteadyTime::now() {
                    panic!("new client can't get bootstrapped in expected duration");
                }
            }
            Client {
                routing: client_routing,
                receiver: data_receiver,
                name: client_name,
            }
        }
    }

    struct Environment {
        vaults_comms: Vec<VaultComms>,
        client: Client,
    }

    impl Environment {
        fn new() -> Environment {
            log::init(true);
            Self::show_warning();

            remove_files();
            create_empty_files();

            let mut vaults_comms = Vec::new();
            for i in 0..Self::network_size() {
                vaults_comms.push(VaultComms::new(i));
            }

            Environment {
                vaults_comms: vaults_comms,
                client: Client::new(),
            }
        }

        #[cfg(windows)]
        fn show_warning() {
            println!("\nIf this test hangs, stopping the process with ctrl+C will not suffice.");
            println!("You should kill the process via the Task Manager, or by running:");
            println!("  taskkill /f /fi \"imagename eq safe_vault-*\" /im *\n");
        }

        #[cfg(not(windows))]
        fn show_warning() {
            println!("");
        }

        fn network_size() -> usize {
            GROUP_SIZE as usize
        }

        fn consume_vaults_events(&self, time_limit: ::time::Duration) {
            let starting_time = ::time::SteadyTime::now();
            loop {
                for i in 0..self.vaults_comms.len() {
                    match self.vaults_comms[i].notifier.try_recv() {
                        Err(_) => {}
                        Ok(event) => debug!("vault {} received event {:?}", i, event),
                    }
                }
                let duration = ::std::time::Duration::from_millis(1);
                ::std::thread::sleep(duration);
                if starting_time + time_limit < ::time::SteadyTime::now() {
                    break;
                }
            }
        }

        fn stop_all_vaults(&mut self) {
            for ref mut vault_comms in &mut self.vaults_comms {
                vault_comms.stop();
            }
        }
    }

    impl Drop for Environment {
        fn drop(&mut self) {
            // self.client.routing.stop();
            self.stop_all_vaults();
            remove_files();
        }
    }

    // expected_tag: 1 -- Authority::NaeManager
    //               3 -- Authority::ManagedNode for put request
    //              10 -- Event::Churn
    //              20 -- Event::Refresh(type_tag -- 2) for immutable_data test
    //              21 -- Event::Refresh(type_tag -- 5) for structured_data test
    //              30 -- Event::Response -- PutResponseError from DM to PM
    fn wait_for_hits(vaults_comms: &Vec<VaultComms>,
                     expected_tag: u32,
                     expected_hits: usize,
                     time_limit: ::time::Duration)
                     -> Result<Vec<usize>, String> {
        let starting_time = ::time::SteadyTime::now();
        let mut hit_vaults = vec![];
        while hit_vaults.len() < expected_hits {
            for i in 0..vaults_comms.len() {
                match vaults_comms[i].notifier.try_recv() {
                    Err(_) => {}
                    Ok(Event::Request(RequestMessage{ src, dst, content })) => {
                        debug!("as {:?} received request: {:?} from {:?}",
                               dst,
                               content,
                               src);
                        match (expected_tag, dst, content) {
                            (1, Authority::NaeManager(_), _) => hit_vaults.push(i),
                            (3, Authority::ManagedNode(_), RequestContent::Put(_, _)) => hit_vaults.push(i),
                            _ => {}
                        }
                    }
                    Ok(Event::Response(ResponseMessage{ src, dst, content })) => {
                        debug!("as {:?} received response: {:?} from {:?}",
                               dst,
                               content,
                               src);
                        match (expected_tag, content, dst, src) {
                            (30,
                             ResponseContent::PutFailure{ .. },
                             Authority::NodeManager(_),
                             Authority::NaeManager(_)) => hit_vaults.push(i),
                            _ => {}
                        }
                    }
                    Ok(Event::Churn{ .. }) => {
                        if expected_tag == 10 {
                            hit_vaults.push(i);
                        }
                    }
                    Ok(_) => {}
                }
            }
            let duration = ::std::time::Duration::from_millis(1);
            ::std::thread::sleep(duration);
            if starting_time + time_limit < ::time::SteadyTime::now() {
                // As this function is only to be used in testing code, and a partially
                // established environment / testing result having a high chance indicates a failure
                // in code.  So here use panic to terminate the testing directly.
                return Err(format!("Failed to get {} hits within the expected duration.  Only hit vaults {:?}",
                                   expected_hits,
                                   hit_vaults));
            }
        }
        Ok(hit_vaults)
    }

    fn wait_for_client_get(client_receiver: &::std::sync::mpsc::Receiver<Data>,
                           expected_data: Data,
                           time_limit: ::time::Duration) {
        let starting_time = ::time::SteadyTime::now();
        loop {
            match client_receiver.try_recv() {
                Err(_) => {}
                Ok(data) => {
                    assert_eq!(data, expected_data);
                    break;
                }
            }
            let duration = ::std::time::Duration::from_millis(1);
            ::std::thread::sleep(duration);
            if starting_time + time_limit < ::time::SteadyTime::now() {
                panic!("wait_for_client_get can't resolve within the expected duration");
            }
        }
    }

    fn get_file_name(extension: &'static str) -> ::std::path::PathBuf {
        let mut name = ::crust::exe_file_stem().unwrap_or(::std::path::Path::new("unknown").to_path_buf());
        name.set_extension(extension);
        name
    }

    fn remove_file(extension: &'static str) {
        let _ = ::crust::current_bin_dir().and_then(|mut cur_bin_dir| {
            cur_bin_dir.push(get_file_name(extension));
            ::std::fs::remove_file(cur_bin_dir).map_err(|error| ::crust::error::Error::IoError(error))
        });
    }

    fn remove_files() {
        remove_file("bootstrap.cache");
        remove_file("crust.config");
    }

    fn create_empty_file(extension: &'static str, default_content: &'static str) {
        use std::io::Write;
        let _ = ::crust::current_bin_dir().and_then(|mut cur_bin_dir| {
            cur_bin_dir.push(get_file_name(extension));
            let mut file = try!(::std::fs::File::create(cur_bin_dir));
            let _ = try!(write!(&mut file, "{}", default_content));
            file.sync_all().map_err(|error| ::crust::error::Error::IoError(error))
        });
    }

    fn create_empty_files() {
        create_empty_file("bootstrap.cache", "[]");
        create_empty_file("crust.config",
                          "{\n
                    \"tcp_listening_port\": 5483,\n
                    \
                           \"utp_listening_port\": null,\n
                    \"override_default_bootstrap\": \
                           false,\n
                    \"hard_coded_contacts\": [],\n
                    \
                           \"beacon_port\": 5484\n
                }");
    }

    #[test]
    fn network_test() {
        let mut env = Environment::new();

        // ======================= Put/Get test ====================================================
        println!("\n======================= Put/Get test ====================================================");
        let value = generate_random_vec_u8(1024);
        let im_data = ImmutableData::new(ImmutableDataType::Normal, value);
        println!("Putting data");
        unwrap_result!(env.client.routing.send_put_request(Authority::ClientManager(env.client.name),
                                                           Data::ImmutableData(im_data.clone())));
        let _ = unwrap_result!(wait_for_hits(&env.vaults_comms,
                                             3,
                                             immutable_data_manager::REPLICANTS,
                                             ::time::Duration::minutes(3)));
        println!("Getting data");
        unwrap_result!(env.client.routing.send_get_request(Authority::NaeManager(im_data.name()),
                                                           DataRequest::ImmutableData(im_data.name(),
                                                                                      ImmutableDataType::Normal)));
        wait_for_client_get(&env.client.receiver,
                            Data::ImmutableData(im_data),
                            Duration::minutes(1));
        env.consume_vaults_events(Duration::seconds(10));

        // ======================= Post test =======================================================
        println!("\n======================= Post test =======================================================");
        let name = random();
        let value = generate_random_vec_u8(1024);
        let sign_keys = ::sodiumoxide::crypto::sign::gen_keypair();
        let sd = unwrap_result!(StructuredData::new(0,
                                                    name,
                                                    0,
                                                    value.clone(),
                                                    vec![sign_keys.0],
                                                    vec![],
                                                    Some(&sign_keys.1)));
        println!("Putting data");
        unwrap_result!(env.client.routing.send_put_request(Authority::ClientManager(env.client.name),
                                                           Data::StructuredData(sd.clone())));
        let _ = unwrap_result!(wait_for_hits(&env.vaults_comms,
                                             1,
                                             GROUP_SIZE as usize,
                                             Duration::minutes(3)));

        let keys = ::sodiumoxide::crypto::sign::gen_keypair();
        let sd_new = unwrap_result!(StructuredData::new(0,
                                                        name,
                                                        1,
                                                        value.clone(),
                                                        vec![keys.0],
                                                        vec![sign_keys.0],
                                                        Some(&sign_keys.1)));
        println!("Posting data");
        unwrap_result!(env.client.routing.send_post_request(Authority::NaeManager(sd.name()),
                                                            Data::StructuredData(sd_new.clone())));
        let _ = unwrap_result!(wait_for_hits(&env.vaults_comms,
                                             1,
                                             GROUP_SIZE as usize,
                                             Duration::minutes(3)));

        println!("Getting data");
        unwrap_result!(env.client.routing.send_get_request(Authority::NaeManager(sd.name()),
                                                           DataRequest::StructuredData(name, 0)));
        wait_for_client_get(&env.client.receiver,
                            Data::StructuredData(sd_new),
                            Duration::minutes(1));

        // ======================= Churn (node down) ImmutableData test ============================
        println!("\n======================= Churn (node down) ImmutableData test ============================");
        let value = generate_random_vec_u8(1024);
        let im_data = ImmutableData::new(ImmutableDataType::Normal, value);
        println!("Putting data");
        unwrap_result!(env.client.routing.send_put_request(Authority::ClientManager(env.client.name),
                                                           Data::ImmutableData(im_data.clone())));
        let pmid_nodes = unwrap_result!(wait_for_hits(&env.vaults_comms,
                                                      3,
                                                      immutable_data_manager::REPLICANTS,
                                                      Duration::minutes(3)));

        println!("Stopping vault {}", pmid_nodes[0]);
        env.vaults_comms[pmid_nodes[0]].stop();
        // Waiting for the notifications happen
        let _ = unwrap_result!(wait_for_hits(&env.vaults_comms,
                                             30,
                                             GROUP_SIZE as usize / 2 + 1,
                                             Duration::minutes(3)));
        env.consume_vaults_events(::time::Duration::seconds(10));

        // ======================= Churn (node up) ImmutableData test ==============================
        println!("\n======================= Churn (node up) ImmutableData test ==============================");
        let value = generate_random_vec_u8(1024);
        let im_data = ImmutableData::new(ImmutableDataType::Normal, value);
        println!("Putting data");
        unwrap_result!(env.client.routing.send_put_request(Authority::ClientManager(env.client.name),
                                                           Data::ImmutableData(im_data.clone())));
        let _ = unwrap_result!(wait_for_hits(&env.vaults_comms,
                                             3,
                                             immutable_data_manager::REPLICANTS,
                                             Duration::minutes(3)));

        println!("Starting new vault");
        let mut index = Environment::network_size() - 1;
        env.vaults_comms.push(VaultComms::new(index));

        println!("Getting data");
        unwrap_result!(env.client.routing.send_get_request(Authority::NaeManager(im_data.name()),
                                                           DataRequest::ImmutableData(im_data.name(),
                                                                                      ImmutableDataType::Normal)));
        wait_for_client_get(&env.client.receiver,
                            Data::ImmutableData(im_data),
                            Duration::minutes(1));
        env.consume_vaults_events(Duration::seconds(10));

        // ======================= Churn (two nodes down) ImmutableData test =======================
        println!("\n======================= Churn (two nodes down) ImmutableData test =======================");
        let value = generate_random_vec_u8(1024);
        let im_data = ImmutableData::new(ImmutableDataType::Normal, value);
        println!("Putting data");
        unwrap_result!(env.client.routing.send_put_request(Authority::ClientManager(env.client.name),
                                                           Data::ImmutableData(im_data.clone())));
        let pmid_nodes = unwrap_result!(wait_for_hits(&env.vaults_comms,
                                                      3,
                                                      immutable_data_manager::REPLICANTS,
                                                      Duration::minutes(3)));

        println!("Stopping vault {}", pmid_nodes[0]);
        env.vaults_comms[pmid_nodes[0]].stop();
        println!("Stopping vault {}", pmid_nodes[1]);
        env.vaults_comms[pmid_nodes[1]].stop();
        // Waiting for the replications happen
        let _ = unwrap_result!(wait_for_hits(&env.vaults_comms, 3, 1, ::time::Duration::minutes(3)));

        // ======================= Churn (node up) StructuredData test =============================
        println!("\n======================= Churn (node up) StructuredData test =============================");
        let name = random();
        let value = generate_random_vec_u8(1024);
        let sign_keys = ::sodiumoxide::crypto::sign::gen_keypair();
        let sd = unwrap_result!(StructuredData::new(0,
                                                    name,
                                                    0,
                                                    value.clone(),
                                                    vec![sign_keys.0],
                                                    vec![],
                                                    Some(&sign_keys.1)));
        println!("Putting data");
        unwrap_result!(env.client.routing.send_put_request(Authority::ClientManager(env.client.name),
                                                           Data::StructuredData(sd.clone())));
        let _ = unwrap_result!(wait_for_hits(&env.vaults_comms,
                                             1,
                                             GROUP_SIZE as usize - 2,
                                             Duration::minutes(3)));

        println!("Starting new vault");
        index = Environment::network_size() - 2;
        env.vaults_comms.push(VaultComms::new(index));

        println!("Getting data");
        unwrap_result!(env.client.routing.send_get_request(Authority::NaeManager(sd.name()),
                                                           DataRequest::StructuredData(name, 0)));
        wait_for_client_get(&env.client.receiver,
                            Data::StructuredData(sd),
                            Duration::minutes(1));
    }
}

// #[cfg(all(test, feature = "use-mock-routing"))]
// mod mock_routing_test {
//     use super::*;

//     struct VaultComms {
//         receiver: ::std::sync::mpsc::Receiver<(::routing::data::Data)>,
//         killer: ::std::sync::Arc<::std::sync::atomic::AtomicBool>,
//         join_handle: Option<::std::thread::JoinHandle<()>>,
//     }

//     impl Drop for VaultComms {
//         fn drop(&mut self) {
//             self.killer.store(true, ::std::sync::atomic::Ordering::Relaxed);
//             if let Some(join_handle) = self.join_handle.take() {
//                 unwrap_result!(join_handle.join());
//             }
//         }
//     }


//     fn mock_env_setup() -> (Routing, VaultComms) {
//         ::utils::initialise_logger();
//         let killer = ::std::sync::Arc::new(::std::sync::atomic::AtomicBool::new(false));
//         let mut vault = Vault::new(None, Some(killer.clone()));
//         let mut routing = vault.pmid_node.routing();
//         let receiver = routing.get_client_receiver();
//         let join_handle = Some(unwrap_result!(::std::thread::Builder::new().spawn(move || vault.do_run())));

//         let mut available_nodes = Vec::with_capacity(30);
//         for _ in 0..30 {
//             available_nodes.push(random());
//         }
//         routing.churn_event(available_nodes, random());
//         (routing,
//          VaultComms {
//             receiver: receiver,
//             killer: killer,
//             join_handle: join_handle,
//         })
//     }

//     #[test]
//     fn put_get_flow() {
//         let (mut routing, vault_comms) = mock_env_setup();

//         let client_name = random();
//         let sign_keys = ::sodiumoxide::crypto::sign::gen_keypair();
//         let value = generate_random_vec_u8(1024);
//         let im_data = ImmutableData::new(ImmutableDataType::Normal, value);
//         routing.client_put(client_name,
//                            sign_keys.0,
//                            ::routing::data::Data::ImmutableData(im_data.clone()));
//         let duration = ::std::time::Duration::from_millis(2000);
//         ::std::thread::sleep(duration);

//         let data_request = ::routing::data::DataRequest::ImmutableData(im_data.name(), ImmutableDataType::Normal);
//         routing.client_get(client_name, sign_keys.0, data_request);
//         for it in vault_comms.receiver.iter() {
//             assert_eq!(it, ::routing::data::Data::ImmutableData(im_data));
//             break;
//         }
//     }

//     #[test]
//     fn post_flow() {
//         let (mut routing, vault_comms) = mock_env_setup();

//         let name = random();
//         let value = generate_random_vec_u8(1024);
//         let sign_keys = ::sodiumoxide::crypto::sign::gen_keypair();
//         let sd = unwrap_result!(::routing::structured_data::StructuredData::new(0,
//                                                                                 name,
//                                                                                 0,
//                                                                                 value.clone(),
//                                                                                 vec![sign_keys.0],
//                                                                                 vec![],
//                                                                                 Some(&sign_keys.1)));

//         let client_name = random();
//         routing.client_put(client_name,
//                            sign_keys.0,
//                            ::routing::data::Data::StructuredData(sd.clone()));
//         let duration = ::std::time::Duration::from_millis(2000);
//         ::std::thread::sleep(duration);

//         let keys = ::sodiumoxide::crypto::sign::gen_keypair();
//         let sd_new = unwrap_result!(::routing::structured_data::StructuredData::new(0,
//                                                                                     name,
//                                                                                     1,
//                                                                                     value.clone(),
//                                                                                     vec![keys.0],
//                                                                                     vec![sign_keys.0],
//                                                                                     Some(&sign_keys.1)));
//         routing.client_post(client_name,
//                             sign_keys.0,
//                             ::routing::data::Data::StructuredData(sd_new.clone()));
//         let duration = ::std::time::Duration::from_millis(2000);
//         ::std::thread::sleep(duration);

//         let data_request = ::routing::data::DataRequest::StructuredData(name, 0);
//         routing.client_get(client_name, sign_keys.0, data_request);
//         for it in vault_comms.receiver.iter() {
//             assert_eq!(it, ::routing::data::Data::StructuredData(sd_new));
//             break;
//         }
//     }
// }<|MERGE_RESOLUTION|>--- conflicted
+++ resolved
@@ -15,11 +15,7 @@
 // Please review the Licences for the specific language governing permissions and limitations
 // relating to use of the SAFE Network Software.
 
-<<<<<<< HEAD
-use error::InternalError;
-=======
 use ctrlc::CtrlC;
->>>>>>> c2ff06c3
 use maidsafe_utilities::serialisation::deserialise;
 use routing::{Authority, Data, DataRequest, Event, MessageId, RequestContent, RequestMessage, ResponseContent,
               ResponseMessage};
@@ -134,13 +130,8 @@
         Ok(())
     }
 
-<<<<<<< HEAD
-    fn on_request(&mut self, request: RequestMessage) {
+    fn on_request(&mut self, routing_node: &RoutingNode, request: RequestMessage) {
         if let Err(error) = match (&request.src, &request.dst, &request.content) {
-=======
-    fn on_request(&mut self, routing_node: &RoutingNode, request: RequestMessage) {
-        match (&request.src, &request.dst, &request.content) {
->>>>>>> c2ff06c3
             // ================== Get ==================
             (&Authority::Client{ .. },
              &Authority::NaeManager(_),
