--- conflicted
+++ resolved
@@ -487,21 +487,14 @@
         }
     }
 
-<<<<<<< HEAD
     #[cfg(not(feature = "use-actual-routing"))]
     #[test]
     fn post_flow() {
-=======
-    #[cfg(feature = "use-actual-routing")]
-    #[test]
-    fn network_put_get_test() {
->>>>>>> 3af5c011
         let run_vault = |mut vault: Vault| {
             let _ = ::std::thread::spawn(move || {
                 vault.do_run();
             });
         };
-<<<<<<< HEAD
         let mut vault = Vault::new();
         let receiver = vault.routing.get_client_receiver();
         let mut routing = vault.routing.clone();
@@ -531,7 +524,18 @@
         routing.client_get(client_name, sign_keys.0, data_request);
         for it in receiver.iter() {
             assert_eq!(it, ::routing::data::Data::StructuredData(sd_new));
-=======
+            break;
+        }
+    }
+
+    #[cfg(feature = "use-actual-routing")]
+    #[test]
+    fn network_put_get_test() {
+        let run_vault = |mut vault: Vault| {
+            let _ = ::std::thread::spawn(move || {
+                vault.do_run();
+            });
+        };
         for i in 0..4 {
             println!("starting node {:?}", i);
             let _ = run_vault(Vault::new());
@@ -592,15 +596,10 @@
                 ::routing::immutable_data::ImmutableDataType::Normal));
         while let Ok(data) = client_receiver.recv() {
             assert_eq!(data, ::routing::data::Data::ImmutableData(im_data.clone()));
->>>>>>> 3af5c011
             break;
         }
     }
 
-<<<<<<< HEAD
-
-=======
->>>>>>> 3af5c011
     fn maid_manager_put(vault: &mut Vault, client: NameType, im_data: ImmutableData) {
         let keys = crypto::sign::gen_keypair();
         let _put_result = vault.handle_put(Authority::ClientManager(client),
